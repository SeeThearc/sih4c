// SPDX-License-Identifier: MIT
pragma solidity ^0.8.7;

import "@chainlink/contracts/src/v0.8/operatorforwarder/ChainlinkClient.sol";
import "@chainlink/contracts/src/v0.8/shared/access/ConfirmedOwner.sol";

contract DamageDetectionConsumer is ChainlinkClient, ConfirmedOwner {
    using Chainlink for Chainlink.Request;

    // Chainlink configuration
    bytes32 private jobId;
    uint256 private fee;
    
    // Your ML API endpoint
    string public apiEndpoint = "https://your-api-server.com/predict";
    
    // Prediction results
    struct PredictionResult {
        uint256 damageScore;    // 0-100 scale
        string prediction;      // "fresh" or "rotten"
        uint256 confidence;     // 0-100 scale
        uint256 timestamp;
        bool fulfilled;
    }
    
    mapping(bytes32 => PredictionResult) public predictions;
    mapping(bytes32 => address) public requesters;
    
    // Events
    event PredictionRequested(bytes32 indexed requestId, string imageUrl);
    event PredictionReceived(
        bytes32 indexed requestId, 
        uint256 damageScore, 
        string prediction,
        uint256 confidence
    );

    constructor() ConfirmedOwner(msg.sender) {
        _setChainlinkToken(0x779877A7B0D9E8603169DdbD7836e478b4624789); // Sepolia LINK
        _setChainlinkOracle(0x6090149792dAAeE9D1D568c9f9a6F6B46AA29eFD); // Sepolia Oracle
        
        // Job ID for GET request - updated for new Chainlink
        jobId = "ca98366cc7314957b8c012c72f05aeeb"; // Updated GET > uint256 job
        fee = (1 * LINK_DIVISIBILITY) / 10; // 0.1 LINK
    }
    
    function requestDamagePrediction(string memory imageUrl) 
        public 
        returns (bytes32 requestId) 
    {
        Chainlink.Request memory req = _buildChainlinkRequest(
            jobId,
            address(this),
            this.fulfill.selector
        );
        
        // Set the URL with image parameter
        string memory fullUrl = string(abi.encodePacked(
            apiEndpoint,
            "?image_url=",
            imageUrl
        ));
        
<<<<<<< HEAD
        req._add("get", fullUrl);
        req._add("path", "damage_score"); // Extract damage_score from JSON response
=======
        // NEW SYNTAX: Use _add instead of add
        req._add("get", fullUrl);
        req._add("path", "damage_score"); // Extract damage_score from JSON response
        
        // Optional: Add headers if your API requires them
        // req._add("headers", "Content-Type: application/json");
>>>>>>> 6f13c019
        
        // Send the request
        requestId = _sendChainlinkRequest(req, fee);
        
        // Store requester
        requesters[requestId] = msg.sender;
        
        emit PredictionRequested(requestId, imageUrl);
        return requestId;
    }
    
    function fulfill(bytes32 _requestId, uint256 _damageScore)
        public
        recordChainlinkFulfillment(_requestId)
    {
        // Store result
        predictions[_requestId] = PredictionResult({
            damageScore: _damageScore,
            prediction: _damageScore > 50 ? "rotten" : "fresh",
            confidence: 0, // Will be updated if needed
            timestamp: block.timestamp,
            fulfilled: true
        });
        
        emit PredictionReceived(
            _requestId, 
            _damageScore, 
            predictions[_requestId].prediction,
            0
        );
    }
    
    function getPrediction(bytes32 requestId) 
        public 
        view 
        returns (
            uint256 damageScore,
            string memory prediction,
            uint256 timestamp,
            bool fulfilled
        ) 
    {
        PredictionResult memory result = predictions[requestId];
        return (
            result.damageScore,
            result.prediction,
            result.timestamp,
            result.fulfilled
        );
    }
    
    function withdrawLink() public onlyOwner {
        LinkTokenInterface link = LinkTokenInterface(_chainlinkTokenAddress());
        require(
            link.transfer(msg.sender, link.balanceOf(address(this))),
            "Unable to transfer"
        );
    }
    
    function updateApiEndpoint(string memory newEndpoint) public onlyOwner {
        apiEndpoint = newEndpoint;
    }
    
    // Additional utility functions for better integration
    function getRequestStatus(bytes32 requestId) 
        public 
        view 
        returns (bool exists, bool fulfilled) 
    {
        return (
            requesters[requestId] != address(0),
            predictions[requestId].fulfilled
        );
    }
    
    function getRequester(bytes32 requestId) 
        public 
        view 
        returns (address) 
    {
        return requesters[requestId];
    }
}<|MERGE_RESOLUTION|>--- conflicted
+++ resolved
@@ -61,17 +61,12 @@
             imageUrl
         ));
         
-<<<<<<< HEAD
-        req._add("get", fullUrl);
-        req._add("path", "damage_score"); // Extract damage_score from JSON response
-=======
         // NEW SYNTAX: Use _add instead of add
         req._add("get", fullUrl);
         req._add("path", "damage_score"); // Extract damage_score from JSON response
         
         // Optional: Add headers if your API requires them
         // req._add("headers", "Content-Type: application/json");
->>>>>>> 6f13c019
         
         // Send the request
         requestId = _sendChainlinkRequest(req, fee);
